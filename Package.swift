// swift-tools-version:5.3
// The swift-tools-version declares the minimum version of Swift required to build this package.

/*---------------------------------------------------------------------------------------------
* Copyright (c) Bentley Systems, Incorporated. All rights reserved.
* See LICENSE.md in the project root for license terms and full copyright notice.
*--------------------------------------------------------------------------------------------*/

import PackageDescription

let package = Package(
    name: "itwin-mobile-sdk",
    platforms: [
        .iOS("13"),
    ],
    products: [
        // Products define the executables and libraries a package produces, and make them visible to other packages.
        .library(
            name: "ITwinMobile",
            targets: ["ITwinMobile"]),
    ],
    dependencies: [
        // Dependencies declare other packages that this package depends on.
        // .package(url: /* package url */, from: "1.0.0"),
<<<<<<< HEAD
        .package(url: "https://github.com/iTwin/mobile-ios-package", .exact("2.19.31")),
=======
        .package(url: "https://github.com/iTwin/mobile-ios-package", .exact("3.0.31")),
>>>>>>> 109d6eab
        .package(url: "https://github.com/mxcl/PromiseKit", from: "6.15.3"),
        .package(name: "PMKFoundation", url: "https://github.com/PromiseKit/Foundation.git", from: "3.0.0"),
        // The following is a fork of CoreLocation that changes the iOS platform to v9
        .package(name: "PMKCoreLocation", url: "https://github.com/fallingspirit/CoreLocation", from: "3.1.2"),
        .package(name: "Reachability", url: "https://github.com/ashleymills/Reachability.swift", from: "5.1.0"),
        .package(name: "AppAuth", url: "https://github.com/openid/AppAuth-iOS.git", .upToNextMajor(from: "1.4.0")),
    ],
    targets: [
        // Targets are the basic building blocks of a package. A target can define a module or a test suite.
        // Targets can depend on other targets in this package, and on products in packages this package depends on.
        .target(
            name: "ITwinMobile",
            dependencies: [
                .product(name: "IModelJsNative", package: "mobile-ios-package"),
                .product(name: "PromiseKit", package: "PromiseKit"),
                .product(name: "PMKFoundation", package: "PMKFoundation"),
                .product(name: "PMKCoreLocation", package: "PMKCoreLocation"),
                .product(name: "Reachability", package: "Reachability"),
                .product(name: "AppAuth", package: "AppAuth"),
            ],
            resources: [
                .process("ITwinMobile.docc")
            ]),
//        .testTarget(
//            name: "ITwinMobileTests",
//            dependencies: ["ITwinMobile"]),
    ]
)<|MERGE_RESOLUTION|>--- conflicted
+++ resolved
@@ -22,11 +22,7 @@
     dependencies: [
         // Dependencies declare other packages that this package depends on.
         // .package(url: /* package url */, from: "1.0.0"),
-<<<<<<< HEAD
-        .package(url: "https://github.com/iTwin/mobile-ios-package", .exact("2.19.31")),
-=======
         .package(url: "https://github.com/iTwin/mobile-ios-package", .exact("3.0.31")),
->>>>>>> 109d6eab
         .package(url: "https://github.com/mxcl/PromiseKit", from: "6.15.3"),
         .package(name: "PMKFoundation", url: "https://github.com/PromiseKit/Foundation.git", from: "3.0.0"),
         // The following is a fork of CoreLocation that changes the iOS platform to v9
